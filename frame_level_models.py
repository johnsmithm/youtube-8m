# Copyright 2016 Google Inc. All Rights Reserved.
#
# Licensed under the Apache License, Version 2.0 (the "License");
# you may not use this file except in compliance with the License.
# You may obtain a copy of the License at
#
#      http://www.apache.org/licenses/LICENSE-2.0
#
# Unless required by applicable law or agreed to in writing, software
# distributed under the License is distributed on an "AS-IS" BASIS,
# WITHOUT WARRANTIES OR CONDITIONS OF ANY KIND, either express or implied.
# See the License for the specific language governing permissions and
# limitations under the License.

"""Contains a collection of models which operate on variable-length sequences.
"""
import math

import models
import video_level_models
import tensorflow as tf
import model_utils as utils

import tensorflow.contrib.slim as slim
from tensorflow import flags

FLAGS = flags.FLAGS
flags.DEFINE_integer("iterations", 30,
                     "Number of frames per batch for DBoF.")
flags.DEFINE_bool("dbof_add_batch_norm", True,
                  "Adds batch normalization to the DBoF model.")
flags.DEFINE_bool(
    "sample_random_frames", True,
    "If true samples random frames (for frame level models). If false, a random"
    "sequence of frames is sampled instead.")
flags.DEFINE_integer("dbof_cluster_size", 8192,
                     "Number of units in the DBoF cluster layer.")
flags.DEFINE_integer("dbof_hidden_size", 1024,
                     "Number of units in the DBoF hidden layer.")
flags.DEFINE_string("dbof_pooling_method", "max",
                    "The pooling method used in the DBoF cluster layer. "
                    "Choices are 'average' and 'max'.")
flags.DEFINE_string("video_level_classifier_model", "MoeModel",
                    "Some Frame-Level models can be decomposed into a "
                    "generalized pooling operation followed by a "
                    "classifier layer")
flags.DEFINE_integer("lstm_cells", 124, "Number of LSTM cells.")
flags.DEFINE_integer("lstm_layers", 2, "Number of LSTM layers.")

class FrameLevelLogisticModel(models.BaseModel):

  def create_model(self, model_input, vocab_size, num_frames, **unused_params):
    """Creates a model which uses a logistic classifier over the average of the
    frame-level features.

    This class is intended to be an example for implementors of frame level
    models. If you want to train a model over averaged features it is more
    efficient to average them beforehand rather than on the fly.

    Args:
      model_input: A 'batch_size' x 'max_frames' x 'num_features' matrix of
                   input features.
      vocab_size: The number of classes in the dataset.
      num_frames: A vector of length 'batch' which indicates the number of
           frames for each video (before padding).

    Returns:
      A dictionary with a tensor containing the probability predictions of the
      model in the 'predictions' key. The dimensions of the tensor are
      'batch_size' x 'num_classes'.
    """
    num_frames = tf.cast(tf.expand_dims(num_frames, 1), tf.float32)
    feature_size = model_input.get_shape().as_list()[2]

    denominators = tf.reshape(
        tf.tile(num_frames, [1, feature_size]), [-1, feature_size])
    avg_pooled = tf.reduce_sum(model_input,
                               axis=[1]) / denominators

    output = slim.fully_connected(
        avg_pooled, vocab_size, activation_fn=tf.nn.sigmoid,
        weights_regularizer=slim.l2_regularizer(1e-8))
    return {"predictions": output}

class DbofModel(models.BaseModel):
  """Creates a Deep Bag of Frames model.

  The model projects the features for each frame into a higher dimensional
  'clustering' space, pools across frames in that space, and then
  uses a configurable video-level model to classify the now aggregated features.

  The model will randomly sample either frames or sequences of frames during
  training to speed up convergence.

  Args:
    model_input: A 'batch_size' x 'max_frames' x 'num_features' matrix of
                 input features.
    vocab_size: The number of classes in the dataset.
    num_frames: A vector of length 'batch' which indicates the number of
         frames for each video (before padding).

  Returns:
    A dictionary with a tensor containing the probability predictions of the
    model in the 'predictions' key. The dimensions of the tensor are
    'batch_size' x 'num_classes'.
  """

  def create_model(self,
                   model_input,
                   vocab_size,
                   num_frames,
                   iterations=None,
                   add_batch_norm=None,
                   sample_random_frames=None,
                   cluster_size=None,
                   hidden_size=None,
                   is_training=True,
                   **unused_params):
    iterations = iterations or FLAGS.iterations
    add_batch_norm = add_batch_norm or FLAGS.dbof_add_batch_norm
    random_frames = sample_random_frames or FLAGS.sample_random_frames
    cluster_size = cluster_size or FLAGS.dbof_cluster_size
    hidden1_size = hidden_size or FLAGS.dbof_hidden_size

    num_frames = tf.cast(tf.expand_dims(num_frames, 1), tf.float32)
    if random_frames:
      model_input = utils.SampleRandomFrames(model_input, num_frames,
                                             iterations)
    else:
      model_input = utils.SampleRandomSequence(model_input, num_frames,
                                               iterations)
    max_frames = model_input.get_shape().as_list()[1]
    feature_size = model_input.get_shape().as_list()[2]
    reshaped_input = tf.reshape(model_input, [-1, feature_size])
    tf.summary.histogram("input_hist", reshaped_input)

    if add_batch_norm:
      reshaped_input = slim.batch_norm(
          reshaped_input,
          center=True,
          scale=True,
          is_training=is_training,
          scope="input_bn")

    cluster_weights = tf.get_variable("cluster_weights",
      [feature_size, cluster_size],
      initializer = tf.random_normal_initializer(stddev=1 / math.sqrt(feature_size)))
    tf.summary.histogram("cluster_weights", cluster_weights)
    activation = tf.matmul(reshaped_input, cluster_weights)
    if add_batch_norm:
      activation = slim.batch_norm(
          activation,
          center=True,
          scale=True,
          is_training=is_training,
          scope="cluster_bn")
    else:
      cluster_biases = tf.get_variable("cluster_biases",
        [cluster_size],
        initializer = tf.random_normal(stddev=1 / math.sqrt(feature_size)))
      tf.summary.histogram("cluster_biases", cluster_biases)
      activation += cluster_biases
    activation = tf.nn.relu6(activation)
    tf.summary.histogram("cluster_output", activation)

    activation = tf.reshape(activation, [-1, max_frames, cluster_size])
    activation = utils.FramePooling(activation, FLAGS.dbof_pooling_method)

    hidden1_weights = tf.get_variable("hidden1_weights",
      [cluster_size, hidden1_size],
      initializer=tf.random_normal_initializer(stddev=1 / math.sqrt(cluster_size)))
    tf.summary.histogram("hidden1_weights", hidden1_weights)
    activation = tf.matmul(activation, hidden1_weights)
    if add_batch_norm:
      activation = slim.batch_norm(
          activation,
          center=True,
          scale=True,
          is_training=is_training,
          scope="hidden1_bn")
    else:
      hidden1_biases = tf.get_variable("hidden1_biases",
        [hidden1_size],
        initializer = tf.random_normal_initializer(stddev=0.01))
      tf.summary.histogram("hidden1_biases", hidden1_biases)
      activation += hidden1_biases
    activation = tf.nn.relu6(activation)
    tf.summary.histogram("hidden1_output", activation)

    aggregated_model = getattr(video_level_models,
                               FLAGS.video_level_classifier_model)
    return aggregated_model().create_model(
        model_input=activation,
        vocab_size=vocab_size,
        **unused_params)

class LstmModel(models.BaseModel):

  def create_model(self, model_input, vocab_size, num_frames, **unused_params):
    """Creates a model which uses a stack of LSTMs to represent the video.

    Args:
      model_input: A 'batch_size' x 'max_frames' x 'num_features' matrix of
                   input features.
      vocab_size: The number of classes in the dataset.
      num_frames: A vector of length 'batch' which indicates the number of
           frames for each video (before padding).

    Returns:
      A dictionary with a tensor containing the probability predictions of the
      model in the 'predictions' key. The dimensions of the tensor are
      'batch_size' x 'num_classes'.
    """
    lstm_size = FLAGS.lstm_cells
    number_of_layers = FLAGS.lstm_layers

    ## Batch normalize the input
    stacked_lstm = tf.contrib.rnn.MultiRNNCell(
            [
                tf.contrib.rnn.BasicLSTMCell(
                    lstm_size, forget_bias=1.0, state_is_tuple=False)
                for _ in range(number_of_layers)
                ])

    loss = 0.0
    with tf.variable_scope("RNN"):
      outputs, state = tf.nn.dynamic_rnn(stacked_lstm, model_input,
                                         sequence_length=num_frames,
                                         dtype=tf.float32)

    aggregated_model = getattr(video_level_models,
                               FLAGS.video_level_classifier_model)
    return aggregated_model().create_model(
        model_input=state,
        vocab_size=vocab_size,
        **unused_params)

from tensorflow.contrib import grid_rnn

class LstmModel1(models.BaseModel):

  def create_model(self, model_input, vocab_size, num_frames, **unused_params):
    """Creates a model which uses a seqtoseq model to represent the video.

    Args:
      model_input: A 'batch_size' x 'max_frames' x 'num_features' matrix of
                   input features.
      vocab_size: The number of classes in the dataset.
      num_frames: A vector of length 'batch' which indicates the number of
           frames for each video (before padding).

    Returns:
      A dictionary with a tensor containing the probability predictions of the
      model in the 'predictions' key. The dimensions of the tensor are
      'batch_size' x 'num_classes'.
    """
    lstm_size = FLAGS.lstm_cells
    number_of_layers = FLAGS.lstm_layers
    
    max_frames = model_input.get_shape().as_list()[1]
    batch_size = model_input.get_shape().as_list()[0]
    feature_size = model_input.get_shape().as_list()[2]
    
    self.rnn_cell = 'LSTM';
    
    if self.rnn_cell == "LSTM":
                cell = tf.contrib.rnn.LSTMCell(lstm_size, state_is_tuple=True)
    elif self.rnn_cell == "BasicLSTM":
                cell = tf.contrib.rnn.BasicLSTMCell(lstm_size,forget_bias=1.0,state_is_tuple=True)
    elif self.rnn_cell == "GRU":
                cell = tf.contrib.rnn.GRUCell(lstm_size)
    elif self.rnn_cell == "LSTMGRID2":
                cell = tf.contrib.rnn.Grid2LSTMCell(lstm_size, use_peepholes=True,forget_bias=1.0)
    elif self.rnn_cell == "LSTMGRID":
                bl = [10]
                cell = tf.contrib.rnn.GridLSTMCell(lstm_size, use_peepholes=True,forget_bias=1.0,num_frequency_blocks=bl)
    elif self.rnn_cell == "GRUGRID2":
                cell = tf.contrib.rnn.Grid2GRUCell(lstm_size)

    ## Batch normalize the input
    stacked_lstm = tf.contrib.rnn.MultiRNNCell(
            [
                cell
                for _ in range(number_of_layers)
                ],
            state_is_tuple=(self.rnn_cell[-4:] == "LSTM"))

    loss = 0.0
    with tf.variable_scope("RNN"):
      outputs, state = tf.nn.dynamic_rnn(stacked_lstm, model_input,
                                         sequence_length=num_frames,
                                         dtype=tf.float32)
    #
    out_reshaped = tf.reshape(outputs,[-1,lstm_size])
    
    output_fc = slim.fully_connected(
        out_reshaped, lstm_size, activation_fn=tf.tanh,
        weights_regularizer=slim.l2_regularizer(1e-8))
    
    output_fc_reshaped = tf.reshape(output_fc,[-1, max_frames, lstm_size],'output_fc_reshaped')
    logits = tf.reduce_sum(output_fc_reshaped, 1)
    
    aggregated_model = getattr(video_level_models,
                               FLAGS.video_level_classifier_model)
    return aggregated_model().create_model(
        model_input=logits,
        vocab_size=vocab_size,
<<<<<<< HEAD
        **unused_params)

import util_conv

class Conv3DModel(models.BaseModel):

  def create_model(self, model_input, vocab_size, num_frames, **unused_params):
    """Creates a model which uses a seqtoseq model to represent the video.

    Args:
      model_input: A 'batch_size' x 'max_frames' x 'num_features' matrix of
                   input features.
      vocab_size: The number of classes in the dataset.
      num_frames: A vector of length 'batch' which indicates the number of
           frames for each video (before padding).

    Returns:
      A dictionary with a tensor containing the probability predictions of the
      model in the 'predictions' key. The dimensions of the tensor are
      'batch_size' x 'num_classes'.
    """
    
    
    
    
    with tf.variable_scope("con3d"):
        model_input1 = tf.expand_dims(model_input, -1)           
        
        
        conv1 = util_conv.convLayer(model_input1,   32, size_window=[5,5], keep_prob=None, maxPool=[4,4], scopeN="l1")
        conv2 = util_conv.convLayer(conv1,          64, size_window=[4,4], keep_prob=None, maxPool=[3,3], scopeN="l2")
        conv3 = util_conv.convLayer(conv2,         124, size_window=[3,3], keep_prob=None, maxPool=[3,3], scopeN="l3")
    
        max_frames = conv3.get_shape().as_list()[1]
        feature_size = conv3.get_shape().as_list()[2]  
        
        flaten = tf.reshape(conv3,[-1, max_frames*feature_size*124])
    
        aggregated_model = getattr(video_level_models,
                                   FLAGS.video_level_classifier_model)
        return aggregated_model().create_model(
            model_input=flaten,
            vocab_size=vocab_size,
            **unused_params)
=======
        **unused_params)
>>>>>>> d1cf56a2
<|MERGE_RESOLUTION|>--- conflicted
+++ resolved
@@ -305,8 +305,8 @@
     return aggregated_model().create_model(
         model_input=logits,
         vocab_size=vocab_size,
-<<<<<<< HEAD
         **unused_params)
+
 
 import util_conv
 
@@ -350,6 +350,3 @@
             model_input=flaten,
             vocab_size=vocab_size,
             **unused_params)
-=======
-        **unused_params)
->>>>>>> d1cf56a2
