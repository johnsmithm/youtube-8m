# Copyright 2016 Google Inc. All Rights Reserved.
#
# Licensed under the Apache License, Version 2.0 (the "License");
# you may not use this file except in compliance with the License.
# You may obtain a copy of the License at
#
#      http://www.apache.org/licenses/LICENSE-2.0
#
# Unless required by applicable law or agreed to in writing, software
# distributed under the License is distributed on an "AS-IS" BASIS,
# WITHOUT WARRANTIES OR CONDITIONS OF ANY KIND, either express or implied.
# See the License for the specific language governing permissions and
# limitations under the License.
"""Binary for training Tensorflow models on the YouTube-8M dataset."""

import time

import eval_util
import losses
import frame_level_models
import video_level_models
import readers
import tensorflow as tf
import tensorflow.contrib.slim as slim
from tensorflow import app
from tensorflow import flags
from tensorflow import gfile
from tensorflow import logging
import utils

FLAGS = flags.FLAGS

if __name__ == "__main__":
  # Dataset flags.
  flags.DEFINE_string("train_dir", "/tmp/yt8m_model/",
                      "The directory to save the model files in.")
  flags.DEFINE_string(
      "train_data_pattern", "",
      "File glob for the training dataset. If the files refer to Frame Level "
      "features (i.e. tensorflow.SequenceExample), then set --reader_type "
      "format. The (Sequence)Examples are expected to have 'rgb' byte array "
      "sequence feature as well as a 'labels' int64 context feature.")
  flags.DEFINE_string("feature_names", "mean_rgb", "Name of the feature "
                      "to use for training.")
  flags.DEFINE_string("feature_sizes", "1024", "Length of the feature vectors.")

  # Model flags.
  flags.DEFINE_bool(
      "frame_features", False,
      "If set, then --train_data_pattern must be frame-level features. "
      "Otherwise, --train_data_pattern must be aggregated video-level "
      "features. The model must also be set appropriately (i.e. to read 3D "
      "batches VS 4D batches.")
  flags.DEFINE_string(
      "model", "LogisticModel",
      "Which architecture to use for the model. Models are defined "
      "in models.py.")
  flags.DEFINE_bool(
      "start_new_model", False,
      "If set, this will not resume from a checkpoint and will instead create a"
      " new model instance.")

  # Training flags.
  flags.DEFINE_integer(
      "batch_size", 1024,
      "How many examples to process per batch for training.")
  flags.DEFINE_string(
      "label_loss", "CrossEntropyLoss",
      "Which loss function to use for training the model.")
  flags.DEFINE_float(
      "regularization_penalty", 1e-3,
      "How much weight to give to the regularization loss (the label loss has "
      "a weight of 1).")
  flags.DEFINE_float("base_learning_rate", 0.01,
                     "Which learning rate to start with.")

  # Other flags.
  flags.DEFINE_integer("num_readers", 8,
                       "How many threads to use for reading input files.")
  flags.DEFINE_string("master", "", "TensorFlow master to use.")
  flags.DEFINE_integer("task", 0, "Task id of the replica running the training."
                       " 0 implies chief Supervisor.""")
  flags.DEFINE_integer("num_gpus", 0,
                     "How many GPUs are allocated to each worker.")
  flags.DEFINE_integer("ps_tasks", 0, """Number of tasks in the ps job.
                       If 0 no ps job is used.""")
  flags.DEFINE_string("optimizer", "AdamOptimizer",
                      "What optimizer class to use.")


def validate_class_name(flag_value, category, modules, expected_superclass):
  """Checks that the given string matches a class of the expected type.

  Args:
    flag_value: A string naming the class to instantiate.
    category: A string used further describe the class in error messages
              (e.g. 'model', 'reader', 'loss').
    modules: A list of modules to search for the given class.
    expected_superclass: A class that the given class should inherit from.

  Raises:
    FlagsError: If the given class could not be found or if the first class
    found with that name doesn't inherit from the expected superclass.

  Returns:
    True if a class was found that matches the given constraints.
  """
  candidates = [getattr(module, flag_value, None) for module in modules]
  for candidate in candidates:
    if not candidate:
      continue
    if not issubclass(candidate, expected_superclass):
      raise flags.FlagsError("%s '%s' doesn't inherit from %s." %
                             (category, flag_value,
                              expected_superclass.__name__))
    return True
  raise flags.FlagsError("Unable to find %s '%s'." % (category, flag_value))


def get_input_data_tensors(reader,
                           data_pattern,
                           batch_size=1000,
                           num_epochs=None,
                           num_readers=1):
  """Creates the section of the graph which reads the training data.

  Args:
    reader: A class which parses the training data.
    data_pattern: A 'glob' style path to the data files.
    batch_size: How many examples to process at a time.
    num_epochs: How many passes to make over the training data. Set to 'None'
                to run indefinitely.
    num_readers: How many I/O threads to use.

  Returns:
    A tuple containing the features tensor, labels tensor, and optionally a
    tensor containing the number of frames per video. The exact dimensions
    depend on the reader being used.

  Raises:
    IOError: If no files matching the given pattern were found.
  """
  logging.info("Using batch size of " + str(batch_size) + " for training.")
  with tf.name_scope("train_input"):
    files = gfile.Glob(data_pattern)
    if not files:
      raise IOError("Unable to find training files. data_pattern='" +
                    data_pattern + "'")
    logging.info("number of training files: " + str(len(files)))
    filename_queue = tf.train.string_input_producer(files,
                                                    num_epochs=num_epochs)
    training_data = [
        reader.prepare_reader(filename_queue) for _ in xrange(num_readers)]

    return tf.train.shuffle_batch_join(
        training_data,
        batch_size=batch_size,
        capacity=batch_size * 5,
        min_after_dequeue=batch_size,
        allow_smaller_final_batch=True,
        enqueue_many=True)


def find_class_by_name(name, modules):
  """Searches the provided modules for the named class and returns it."""
  modules = [getattr(module, name, None) for module in modules]
  return next(a for a in modules if a)

def average_gradients(tower_grads):
  """Calculate the average gradient for each shared variable across all towers.

  Note that this function provides a synchronization point across all towers.

  Args:
    tower_grads: List of lists of (gradient, variable) tuples. The outer list
      is over individual gradients. The inner list is over the gradient
      calculation for each tower.
  Returns:
     List of pairs of (gradient, variable) where the gradient has been averaged
     across all towers.
  """
  filtered_grads = [[x for x in grad_list if x[0] is not None] for grad_list in tower_grads]
  final_grads = []
  for i in xrange(len(filtered_grads[0])):
    grads = [filtered_grads[t][i] for t in xrange(len(filtered_grads))]
    grad = tf.stack([x[0] for x in grads], 0)
    grad = tf.reduce_sum(grad, 0)
    final_grads.append((grad, filtered_grads[0][i][1],))

  return final_grads

def build_graph(reader,
                model,
                train_data_pattern,
                label_loss_fn=losses.CrossEntropyLoss(),
                batch_size=1000,
                base_learning_rate=0.01,
                optimizer_class=tf.train.AdamOptimizer,
                regularization_penalty=1e-3,
                num_readers=1,
                num_epochs=None):
  """Creates the Tensorflow graph.

  This will only be called once in the life of
  a training model, because after the graph is created the model will be
  restored from a meta graph file rather than being recreated.

  Args:
    reader: The data file reader. It should inherit from BaseReader.
    model: The core model (e.g. logistic or neural net). It should inherit
           from BaseModel.
    train_data_pattern: glob path to the training data files.
    label_loss_fn: What kind of loss to apply to the model. It should inherit
                from BaseLoss.
    batch_size: How many examples to process at a time.
    base_learning_rate: What learning rate to initialize the optimizer with.
    optimizer_class: Which optimization algorithm to use.
    regularization_penalty: How much weight to give the regularization loss
                            compared to the label loss.
    num_readers: How many threads to use for I/O operations.
    num_epochs: How many passes to make over the data. 'None' means an
                unlimited number of passes.
  """
  if FLAGS.num_gpus > 0:
      num_towers = FLAGS.num_gpus
      device_string = '/gpu:%d'
  else:
    num_towers = 1
    device_string = '/cpu:%d'

  global_step = tf.Variable(0, trainable=False, name="global_step")
  optimizer = optimizer_class(base_learning_rate)
  unused_video_id, model_input_raw, labels_batch, num_frames = (
      get_input_data_tensors(
          reader,
          train_data_pattern,
          batch_size=batch_size * num_towers,
          num_readers=num_readers,
          num_epochs=num_epochs))
  tf.summary.histogram("model/input_raw", model_input_raw)

  feature_dim = len(model_input_raw.get_shape()) - 1

  model_input = tf.nn.l2_normalize(model_input_raw, feature_dim)

  tower_inputs = tf.split(model_input, num_towers)
  tower_labels = tf.split(labels_batch, num_towers)
  tower_num_frames = tf.split(num_frames, num_towers)
  tower_gradients = []
  tower_predictions = []
  label_losses = []
  reg_losses = []
  for i in xrange(num_towers):
    with (tf.device(device_string % i) and
          tf.variable_scope(tf.get_variable_scope(), reuse=True if i > 0 else None) and
          tf.name_scope("tower%d" % i) and
          slim.arg_scope([slim.model_variable, slim.variable], device="/cpu:0" if FLAGS.num_gpus!=1 else "/gpu:0")):
      result = model.create_model(
          tower_inputs[i],
          num_frames=tower_num_frames[i],
          vocab_size=reader.num_classes,
          labels=tower_labels[i],
          l2_penalty=FLAGS.regularization_penalty)

      predictions = result["predictions"]
      tower_predictions.append(predictions)
      if "loss" in result.keys():
        label_loss = result["loss"]
      else:
        label_loss = label_loss_fn.calculate_loss(predictions, tower_labels[i])

      if "regularization_loss" in result.keys():
        reg_loss = result["regularization_loss"]
      else:
        reg_loss = tf.constant(0.0)
<<<<<<< HEAD

      reg_losses.append(reg_loss)

      # Adds update_ops (e.g., moving average updates in batch normalization) as
      # a dependency to the train_op.
      update_ops = tf.get_collection(tf.GraphKeys.UPDATE_OPS)
      if "update_ops" in result.keys():
        update_ops += result["update_ops"]
      if update_ops:
        with tf.control_dependencies(update_ops):
          barrier = tf.no_op(name="gradient_barrier")
          with tf.control_dependencies([barrier]):
            label_loss = tf.identity(label_loss)

      label_losses.append(label_loss)

      # Incorporate the L2 weight penalties etc.
      final_loss = regularization_penalty * reg_loss + label_loss
      gradients = optimizer.compute_gradients(final_loss,
          colocate_gradients_with_ops=False)
      tower_gradients.append(gradients)
  label_loss = tf.reduce_mean(tf.stack(label_losses))
  tf.summary.scalar("label_loss", label_loss)
  if regularization_penalty != 0:
    reg_loss = tf.reduce_mean(tf.stack(reg_losses))
    tf.summary.scalar("reg_loss", reg_loss)
  merged_gradients = average_gradients(tower_gradients)
  print "merged_gradients: " + str(merged_gradients)
  train_op = optimizer.apply_gradients(merged_gradients, global_step=global_step)

  tf.add_to_collection("global_step", global_step)
  tf.add_to_collection("loss", label_loss)
  tf.add_to_collection("predictions", tf.concat(tower_predictions, 0))
  tf.add_to_collection("input_batch_raw", model_input_raw)
  tf.add_to_collection("input_batch", model_input)
  tf.add_to_collection("num_frames", num_frames)
  tf.add_to_collection("labels", tf.cast(labels_batch, tf.float32))
  tf.add_to_collection("train_op", train_op)
=======
      reg_losses = tf.losses.get_regularization_losses()
      if reg_losses:
        reg_loss += tf.add_n(reg_losses)
      if regularization_penalty != 0:
        tf.summary.scalar("reg_loss", reg_loss)

    # Adds update_ops (e.g., moving average updates in batch normalization) as
    # a dependency to the train_op.
    update_ops = tf.get_collection(tf.GraphKeys.UPDATE_OPS)
    if "update_ops" in result.keys():
      update_ops += result["update_ops"]
    if update_ops:
      with tf.control_dependencies(update_ops):
        barrier = tf.no_op(name="gradient_barrier")
        with tf.control_dependencies([barrier]):
          label_loss = tf.identity(label_loss)

    # Incorporate the L2 weight penalties etc.
    final_loss = regularization_penalty * reg_loss + label_loss
    train_op = optimizer.minimize(final_loss, global_step=global_step)

    tf.add_to_collection("global_step", global_step)
    tf.add_to_collection("loss", label_loss)
    tf.add_to_collection("predictions", predictions)
    tf.add_to_collection("input_batch_raw", model_input_raw)
    tf.add_to_collection("input_batch", model_input)
    tf.add_to_collection("num_frames", num_frames)
    tf.add_to_collection("labels", tf.cast(labels_batch, tf.float32))
    tf.add_to_collection("train_op", train_op)
>>>>>>> 7d744157


def train_loop(train_dir=None,
               saver=None,
               is_chief=True,
               master="",
               start_supervisor_services=True):
  """Performs training on the currently defined tensorflow graph.

  Args:
    train_dir: Where to save the model checkpoints.
    saver: The class to use for serializing the graph variables.
    is_chief: Whether this worker is the primary worker (which is responsible
    for writing checkpoints and summaries), or an anonymous member of the flock.
    master: Which Tensorflow master to listen to.
    start_supervisor_services: Whether to start threads for writing summaries
      and checkpoints.

  Returns:
  A tuple of the training Hit@1 and the training PERR.
  """
  global_step = tf.get_collection("global_step")[0]
  loss = tf.get_collection("loss")[0]
  predictions = tf.get_collection("predictions")[0]
  labels = tf.get_collection("labels")[0]
  train_op = tf.get_collection("train_op")[0]

  sv = tf.train.Supervisor(logdir=train_dir,
                           is_chief=is_chief,
                           global_step=global_step,
                           save_model_secs=15 * 60,
                           save_summaries_secs=120,
                           saver=saver)
  sess = sv.prepare_or_wait_for_session(
      master,
      start_standard_services=start_supervisor_services,
      config=tf.ConfigProto(log_device_placement=True,allow_soft_placement=False))

  logging.info("prepared session")
  sv.start_queue_runners(sess)
  logging.info("started queue runners")

  try:
    logging.info("entering training loop")
    while not sv.should_stop():
      batch_start_time = time.time()
      _, global_step_val, loss_val, predictions_val, labels_val = sess.run(
          [train_op, global_step, loss, predictions, labels])
      seconds_per_batch = time.time() - batch_start_time
      examples_per_second = labels_val.shape[0] / seconds_per_batch

      hit_at_one = eval_util.calculate_hit_at_one(predictions_val, labels_val)
      perr = eval_util.calculate_precision_at_equal_recall_rate(predictions_val,
                                                                labels_val)
      gap = eval_util.calculate_gap(predictions_val, labels_val)

      logging.info("training step " + str(global_step_val) + "| Hit@1: " + (
          "%.2f" % hit_at_one) + " PERR: " + ("%.2f" % perr) +
          " GAP: " + ("%.2f" % gap) + " Loss: " + str(loss_val))
      if is_chief and global_step_val % 10 == 0 and train_dir:
        sv.summary_writer.add_summary(
            utils.MakeSummary("model/Training_Hit@1",
                              hit_at_one), global_step_val)
        sv.summary_writer.add_summary(
            utils.MakeSummary("model/Training_Perr", perr),
            global_step_val)
        sv.summary_writer.add_summary(
            utils.MakeSummary("model/Training_GAP", gap),
            global_step_val)
        sv.summary_writer.add_summary(
            utils.MakeSummary("global_step/Examples/Second",
                              examples_per_second),
            global_step_val)
        sv.summary_writer.flush()
  except tf.errors.OutOfRangeError:
    logging.info("Done training -- epoch limit reached")
  logging.info("exited training loop")
  sv.Stop()
  return hit_at_one, perr


def main(unused_argv):
  logging.set_verbosity(tf.logging.INFO)
  logging.info("tensorflow version: %s" % tf.__version__)
  is_chief = (FLAGS.task == 0)

  # Recover session
  saver = None
  latest_checkpoint = tf.train.latest_checkpoint(FLAGS.train_dir)
  if FLAGS.start_new_model:
    logging.info("'start_new_model' flag is set. Removing existing train dir.")
    try:
      gfile.DeleteRecursively(FLAGS.train_dir)
    except:
      logging.error(
          "Failed to delete directory " + FLAGS.train_dir +
          " when starting a new model. Please delete it manually and" +
          " try again.")
  elif not latest_checkpoint:
    logging.info("No checkpoint file found. Building a new model.")
  else:
    meta_filename = latest_checkpoint + ".meta"
    if not gfile.Exists(meta_filename):
      logging.info("No meta graph file found. Building a new model.")
    else:
      logging.info("Restoring from meta graph file %s", meta_filename)
      saver = tf.train.import_meta_graph(meta_filename)

  if not saver:
    # convert feature_names and feature_sizes to lists of values
    feature_names, feature_sizes = utils.GetListOfFeatureNamesAndSizes(
        FLAGS.feature_names, FLAGS.feature_sizes)

    if FLAGS.frame_features:
      reader = readers.YT8MFrameFeatureReader(
          feature_names=feature_names,
          feature_sizes=feature_sizes)
    else:
      reader = readers.YT8MAggregatedFeatureReader(
          feature_names=feature_names,
          feature_sizes=feature_sizes)

    model = find_class_by_name(FLAGS.model,
        [frame_level_models, video_level_models])()
    label_loss_fn = find_class_by_name(FLAGS.label_loss, [losses])()
    optimizer_class = find_class_by_name(FLAGS.optimizer, [tf.train])
    build_graph(reader=reader,
                model=model,
                optimizer_class=optimizer_class,
                train_data_pattern=FLAGS.train_data_pattern,
                label_loss_fn=label_loss_fn,
                base_learning_rate=FLAGS.base_learning_rate,
                regularization_penalty=FLAGS.regularization_penalty,
                num_readers=FLAGS.num_readers,
                batch_size=FLAGS.batch_size)
    logging.info("built graph")
    saver = tf.train.Saver(keep_checkpoint_every_n_hours=0.5)

  train_loop(is_chief=is_chief,
             train_dir=FLAGS.train_dir,
             saver=saver,
             master=FLAGS.master)


if __name__ == "__main__":
  app.run()
<|MERGE_RESOLUTION|>--- conflicted
+++ resolved
@@ -273,7 +273,9 @@
         reg_loss = result["regularization_loss"]
       else:
         reg_loss = tf.constant(0.0)
-<<<<<<< HEAD
+      reg_loss_list = tf.losses.get_regularization_losses()
+      if reg_loss_list:
+        reg_loss += tf.add_n(reg_loss_list)
 
       reg_losses.append(reg_loss)
 
@@ -312,37 +314,6 @@
   tf.add_to_collection("num_frames", num_frames)
   tf.add_to_collection("labels", tf.cast(labels_batch, tf.float32))
   tf.add_to_collection("train_op", train_op)
-=======
-      reg_losses = tf.losses.get_regularization_losses()
-      if reg_losses:
-        reg_loss += tf.add_n(reg_losses)
-      if regularization_penalty != 0:
-        tf.summary.scalar("reg_loss", reg_loss)
-
-    # Adds update_ops (e.g., moving average updates in batch normalization) as
-    # a dependency to the train_op.
-    update_ops = tf.get_collection(tf.GraphKeys.UPDATE_OPS)
-    if "update_ops" in result.keys():
-      update_ops += result["update_ops"]
-    if update_ops:
-      with tf.control_dependencies(update_ops):
-        barrier = tf.no_op(name="gradient_barrier")
-        with tf.control_dependencies([barrier]):
-          label_loss = tf.identity(label_loss)
-
-    # Incorporate the L2 weight penalties etc.
-    final_loss = regularization_penalty * reg_loss + label_loss
-    train_op = optimizer.minimize(final_loss, global_step=global_step)
-
-    tf.add_to_collection("global_step", global_step)
-    tf.add_to_collection("loss", label_loss)
-    tf.add_to_collection("predictions", predictions)
-    tf.add_to_collection("input_batch_raw", model_input_raw)
-    tf.add_to_collection("input_batch", model_input)
-    tf.add_to_collection("num_frames", num_frames)
-    tf.add_to_collection("labels", tf.cast(labels_batch, tf.float32))
-    tf.add_to_collection("train_op", train_op)
->>>>>>> 7d744157
 
 
 def train_loop(train_dir=None,
