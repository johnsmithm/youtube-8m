--- conflicted
+++ resolved
@@ -347,11 +347,7 @@
   sess = sv.prepare_or_wait_for_session(
       master,
       start_standard_services=start_supervisor_services,
-<<<<<<< HEAD
-      config=tf.ConfigProto(log_device_placement=False,allow_soft_placement=True))
-=======
       config=tf.ConfigProto(log_device_placement=True,allow_soft_placement=True))
->>>>>>> d94fcccd
 
   logging.info("prepared session")
   sv.start_queue_runners(sess)
